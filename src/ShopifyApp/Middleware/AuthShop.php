<?php

namespace OhMyBrew\ShopifyApp\Middleware;

use Closure;
use Exception;
use Illuminate\Http\Request;
use Illuminate\Http\Response;
use Illuminate\Support\Facades\Config;
use Illuminate\Support\Facades\Redirect;
use Illuminate\Support\Facades\Session;
use OhMyBrew\ShopifyApp\Facades\ShopifyApp;
use OhMyBrew\ShopifyApp\Services\AuthShopHandler;
use OhMyBrew\ShopifyApp\Services\ShopSession;

/**
 * Response for ensuring an authenticated shop.
 */
class AuthShop
{
    /**
     * Handle an incoming request.
     *
     * @param \Illuminate\Http\Request $request
     * @param \Closure                 $next
     *
     * @return mixed
     */
    public function handle(Request $request, Closure $next)
    {
        $validation = $this->validateShop($request);
        if ($validation !== true) {
            return $validation;
        }

        return $next($request);
    }

    /**
     * Checks we have a valid shop.
     *
     * @param \Illuminate\Http\Request $request
     *
     * @return bool|\Illuminate\Http\RedirectResponse
     */
    protected function validateShop(Request $request)
    {
        // Setup the session service
        $session = new ShopSession();

<<<<<<< HEAD
        // Grab the shop's myshopify domain from query or session
        $shopDomainParam = $request->get('shop') ?? $request->input('X-Shop-Domain');
        $shopDomainSession = $session->getDomain();
        $shopDomain = ShopifyApp::sanitizeShopDomain($shopDomainParam ?? $shopDomainSession);
=======
        // Get the shop domain
        $shopDomain = $this->getShopDomain($request, $session);
>>>>>>> 5b68ee73

        // Get the shop based on domain and update the session service
        $shopModel = Config::get('shopify-app.shop_model');
        $shop = $shopModel::withTrashed()
            ->where(['shopify_domain' => $shopDomain])
            ->first();
        $session->setShop($shop);

        $flowType = $this->getFlowType($shop, $session);
        if ($flowType) {
            // We have a bad session
            return $this->handleBadSession(
                $flowType,
                $session,
                $request,
                $shopDomain
            );
        }

        // Everything is fine!
        return true;
    }

    /**
     * Grab the shop's myshopify domain from query, referer, headers
     * or session.
     *
     * Getting the domain for the shop from session is unreliable
     * because if 2 shops have the same app open in the same browser
     * (e.g. someone is managing the same app on 2 stores at the same
     * time) then the sessions can bleed into each other due to the
     * cookies being run on the same domain (the domain of the app,
     * not the individual shops admin dashboard).
     *
     * To get around this select a domain based on other information
     * available, and make sure to verify the input before use. This is
     * still not 100% reliable.
     *
     * Order of precedence is:
     *
     *  - GET/POST Variable
     *  - Referer
     *  - Headers
     *  - Session
     *
     * @param \Illuminate\Http\Request                  $request
     * @param \OhMyBrew\ShopifyApp\Services\ShopSession $session
     *
     * @throws Exception
     *
     * @return bool|string
     */
    private function getShopDomain(Request $request, ShopSession $session)
    {
        // Query variable is highest priority
        $shopDomainParam = $this->getQueryDomain($request);
        if ($shopDomainParam) {
            return ShopifyApp::sanitizeShopDomain($shopDomainParam);
        }

        // Then the value in the referer header (if validated)
        // See issue https://github.com/ohmybrew/laravel-shopify/issues/295
        $shopRefererParam = $this->getRefererDomain($request);
        if ($shopRefererParam) {
            return ShopifyApp::sanitizeShopDomain($shopRefererParam);
        }

        // Grab the shop's myshopify domain from headers
        // Referer is more reliable
        // For SPA's we need X-Shop-Domain and verification headers
        // See issue https://github.com/ohmybrew/laravel-shopify/issues/295
        $shopHeaderParam = $this->getHeaderDomain($request);
        if ($shopHeaderParam) {
            return ShopifyApp::sanitizeShopDomain($shopHeaderParam);
        }

        // If none of the above are available then pull from the session
        $shopDomainSession = $session->getDomain();
        if ($shopDomainSession) {
            return ShopifyApp::sanitizeShopDomain($shopDomainSession);
        }

        // No domain :(
        throw new Exception('Unable to get shop domain.');
    }

    /**
     * Get the query variable shopify domain from the request and validate.
     *
     * It is dangerous to blindly trust user input so we need to
     * check and confirm the validity upfront before we return the
     * value to anything.
     *
     * @param \Illuminate\Http\Request $request
     *
     * @throws Exception
     *
     * @return bool|string
     */
    private function getQueryDomain(Request $request)
    {
        // Extract the referer
        $shop = $request->input('shop');
        if (!$shop) {
            return false;
        }

        $signature = $request->input('hmac');
        $timestamp = $request->input('timestamp');
        $code = $request->input('code');

        // Make sure there is no param spoofing attempt
        if (ShopifyApp::api()->verifyRequest([
            'shop' => $shop,
            'hmac' => $signature,
            'timestamp' => $timestamp,
            'code' => $code,
        ])) {
            return $shop;
        }

        throw new Exception('Unable to verify signature.');
    }

    /**
     * Get the referer shopify domain from the request and validate.
     *
     * It is dangerous to blindly trust user input so we need to
     * check and confirm the validity upfront before we return the
     * value to anything.
     *
     * @param \Illuminate\Http\Request $request
     *
     * @return bool|string
     */
    private function getRefererDomain(Request $request)
    {
        // Extract the referer
        $referer = $request->header('referer');
        if (!$referer) {
            return false;
        }

        // Get the values of the referer query params as an array
        $url = parse_url($referer, PHP_URL_QUERY);
        parse_str($url, $refererQueryParams);
        if (!$refererQueryParams) {
            return false;
        }

        if (!isset($refererQueryParams['shop']) || !isset($refererQueryParams['hmac']) || !isset($refererQueryParams['timestamp']) || !isset($refererQueryParams['code'])) {
            return false;
        }

        // Make sure there is no param spoofing attempt
        if (ShopifyApp::api()->verifyRequest($refererQueryParams)) {
            return $refererQueryParams['shop'];
        }

        throw new Exception('Unable to verify signature.');
    }

    /**
     * Get the header shopify domain from the request and validate.
     *
     * It is dangerous to blindly trust user input so we need to
     * check and confirm the validity upfront before we return the
     * value to anything.
     *
     * @param \Illuminate\Http\Request $request
     *
     * @throws Exception
     *
     * @return bool|string
     */
    private function getHeaderDomain(Request $request)
    {
        // Extract the referer
        $shop = $request->header('X-Shop-Domain');
        if (!$shop) {
            return false;
        }

        $signature = $request->header('X-Shop-Signature');
        $timestamp = $request->header('X-Shop-Time');
        $code = $request->header('X-Shop-Code');

        // Make sure there is no param spoofing attempt
        if (ShopifyApp::api()->verifyRequest([
            'shop' => $shop,
            'hmac' => $signature,
            'timestamp' => $timestamp,
            'code' => $code,
        ])) {
            return $shop;
        }

        throw new Exception('Unable to verify signature.');
    }

    /**
     * Gets the appropriate flow type. It either returns full, partial,
     * or false. If it returns false it means that everything is fine.
     *
     * @param                                           $shop    The shop model.
     * @param \OhMyBrew\ShopifyApp\Services\ShopSession $session The session service for the shop.
     *
     * @return bool|string
     */
    private function getFlowType($shop, $session)
    {
        // We need to do a full flow if no shop or it is deleted
        if ($shop === null || $shop->trashed()) {
            return AuthShopHandler::FLOW_FULL;
        }

        // Do nothing if the session is valid
        if ($session->isValid()) {
            return false;
        }

        // We need to do a full flow if it grant per user
        if ($session->isType(ShopSession::GRANT_PERUSER)) {
            return AuthShopHandler::FLOW_FULL;
        }

        // Default is the partial flow
        return AuthShopHandler::FLOW_PARTIAL;
    }

    /**
     * Handles a bad shop session.
     *
     * @param string                                    $type       The auth flow to perform.
     * @param \OhMyBrew\ShopifyApp\Services\ShopSession $session    The session service for the shop.
     * @param \Illuminate\Http\Request                  $request    The incoming request.
     * @param string|null                               $shopDomain The incoming shop domain.
     *
     * @return \Illuminate\Http\RedirectResponse
     */
    protected function handleBadSession(
        string $type,
        ShopSession $session,
        Request $request,
        string $shopDomain = null
    ) {
        // Clear all session variables (domain, token, user, etc)
        $session->forget();

        // Set the return-to path so we can redirect after successful authentication
        Session::put('return_to', $request->fullUrl());

        // Depending on the type of grant mode, we need to do a full auth or partial
        return Redirect::route(
            'authenticate',
            array_merge(
                $request->all(),
                [
                    'type' => $type,
                    'shop' => $shopDomain,
                ]
            )
        );
    }
}<|MERGE_RESOLUTION|>--- conflicted
+++ resolved
@@ -48,15 +48,11 @@
         // Setup the session service
         $session = new ShopSession();
 
-<<<<<<< HEAD
+
         // Grab the shop's myshopify domain from query or session
         $shopDomainParam = $request->get('shop') ?? $request->input('X-Shop-Domain');
         $shopDomainSession = $session->getDomain();
         $shopDomain = ShopifyApp::sanitizeShopDomain($shopDomainParam ?? $shopDomainSession);
-=======
-        // Get the shop domain
-        $shopDomain = $this->getShopDomain($request, $session);
->>>>>>> 5b68ee73
 
         // Get the shop based on domain and update the session service
         $shopModel = Config::get('shopify-app.shop_model');
@@ -78,183 +74,6 @@
 
         // Everything is fine!
         return true;
-    }
-
-    /**
-     * Grab the shop's myshopify domain from query, referer, headers
-     * or session.
-     *
-     * Getting the domain for the shop from session is unreliable
-     * because if 2 shops have the same app open in the same browser
-     * (e.g. someone is managing the same app on 2 stores at the same
-     * time) then the sessions can bleed into each other due to the
-     * cookies being run on the same domain (the domain of the app,
-     * not the individual shops admin dashboard).
-     *
-     * To get around this select a domain based on other information
-     * available, and make sure to verify the input before use. This is
-     * still not 100% reliable.
-     *
-     * Order of precedence is:
-     *
-     *  - GET/POST Variable
-     *  - Referer
-     *  - Headers
-     *  - Session
-     *
-     * @param \Illuminate\Http\Request                  $request
-     * @param \OhMyBrew\ShopifyApp\Services\ShopSession $session
-     *
-     * @throws Exception
-     *
-     * @return bool|string
-     */
-    private function getShopDomain(Request $request, ShopSession $session)
-    {
-        // Query variable is highest priority
-        $shopDomainParam = $this->getQueryDomain($request);
-        if ($shopDomainParam) {
-            return ShopifyApp::sanitizeShopDomain($shopDomainParam);
-        }
-
-        // Then the value in the referer header (if validated)
-        // See issue https://github.com/ohmybrew/laravel-shopify/issues/295
-        $shopRefererParam = $this->getRefererDomain($request);
-        if ($shopRefererParam) {
-            return ShopifyApp::sanitizeShopDomain($shopRefererParam);
-        }
-
-        // Grab the shop's myshopify domain from headers
-        // Referer is more reliable
-        // For SPA's we need X-Shop-Domain and verification headers
-        // See issue https://github.com/ohmybrew/laravel-shopify/issues/295
-        $shopHeaderParam = $this->getHeaderDomain($request);
-        if ($shopHeaderParam) {
-            return ShopifyApp::sanitizeShopDomain($shopHeaderParam);
-        }
-
-        // If none of the above are available then pull from the session
-        $shopDomainSession = $session->getDomain();
-        if ($shopDomainSession) {
-            return ShopifyApp::sanitizeShopDomain($shopDomainSession);
-        }
-
-        // No domain :(
-        throw new Exception('Unable to get shop domain.');
-    }
-
-    /**
-     * Get the query variable shopify domain from the request and validate.
-     *
-     * It is dangerous to blindly trust user input so we need to
-     * check and confirm the validity upfront before we return the
-     * value to anything.
-     *
-     * @param \Illuminate\Http\Request $request
-     *
-     * @throws Exception
-     *
-     * @return bool|string
-     */
-    private function getQueryDomain(Request $request)
-    {
-        // Extract the referer
-        $shop = $request->input('shop');
-        if (!$shop) {
-            return false;
-        }
-
-        $signature = $request->input('hmac');
-        $timestamp = $request->input('timestamp');
-        $code = $request->input('code');
-
-        // Make sure there is no param spoofing attempt
-        if (ShopifyApp::api()->verifyRequest([
-            'shop' => $shop,
-            'hmac' => $signature,
-            'timestamp' => $timestamp,
-            'code' => $code,
-        ])) {
-            return $shop;
-        }
-
-        throw new Exception('Unable to verify signature.');
-    }
-
-    /**
-     * Get the referer shopify domain from the request and validate.
-     *
-     * It is dangerous to blindly trust user input so we need to
-     * check and confirm the validity upfront before we return the
-     * value to anything.
-     *
-     * @param \Illuminate\Http\Request $request
-     *
-     * @return bool|string
-     */
-    private function getRefererDomain(Request $request)
-    {
-        // Extract the referer
-        $referer = $request->header('referer');
-        if (!$referer) {
-            return false;
-        }
-
-        // Get the values of the referer query params as an array
-        $url = parse_url($referer, PHP_URL_QUERY);
-        parse_str($url, $refererQueryParams);
-        if (!$refererQueryParams) {
-            return false;
-        }
-
-        if (!isset($refererQueryParams['shop']) || !isset($refererQueryParams['hmac']) || !isset($refererQueryParams['timestamp']) || !isset($refererQueryParams['code'])) {
-            return false;
-        }
-
-        // Make sure there is no param spoofing attempt
-        if (ShopifyApp::api()->verifyRequest($refererQueryParams)) {
-            return $refererQueryParams['shop'];
-        }
-
-        throw new Exception('Unable to verify signature.');
-    }
-
-    /**
-     * Get the header shopify domain from the request and validate.
-     *
-     * It is dangerous to blindly trust user input so we need to
-     * check and confirm the validity upfront before we return the
-     * value to anything.
-     *
-     * @param \Illuminate\Http\Request $request
-     *
-     * @throws Exception
-     *
-     * @return bool|string
-     */
-    private function getHeaderDomain(Request $request)
-    {
-        // Extract the referer
-        $shop = $request->header('X-Shop-Domain');
-        if (!$shop) {
-            return false;
-        }
-
-        $signature = $request->header('X-Shop-Signature');
-        $timestamp = $request->header('X-Shop-Time');
-        $code = $request->header('X-Shop-Code');
-
-        // Make sure there is no param spoofing attempt
-        if (ShopifyApp::api()->verifyRequest([
-            'shop' => $shop,
-            'hmac' => $signature,
-            'timestamp' => $timestamp,
-            'code' => $code,
-        ])) {
-            return $shop;
-        }
-
-        throw new Exception('Unable to verify signature.');
     }
 
     /**
