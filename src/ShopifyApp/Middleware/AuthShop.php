--- conflicted
+++ resolved
@@ -75,11 +75,7 @@
 
             // if auth is successful a new new session will be generated
             /* @see \OhMyBrew\ShopifyApp\Traits\AuthControllerTrait::authenticate() */
-<<<<<<< HEAD
-            return Redirect::route('authenticate', ['shop' => $shopParam]);
-=======
             return Redirect::route('authenticate', ['shop' => $shopDomain]);
->>>>>>> 868bb02a
         }
 
         return true;
