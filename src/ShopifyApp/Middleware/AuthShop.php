<?php

namespace OhMyBrew\ShopifyApp\Middleware;

use Closure;
use Illuminate\Http\Request;
use Illuminate\Http\Response;
use Illuminate\Support\Facades\Config;
use Illuminate\Support\Facades\Redirect;
use Illuminate\Support\Facades\Session;
use OhMyBrew\ShopifyApp\Facades\ShopifyApp;
use OhMyBrew\ShopifyApp\Services\ShopSession;
use Symfony\Component\HttpFoundation\Response as BaseResponse;

/**
 * Response for ensuring an authenticated shop.
 */
class AuthShop
{
    /**
     * Handle an incoming request.
     *
     * @param \Illuminate\Http\Request $request
     * @param \Closure                 $next
     *
     * @return mixed
     */
    public function handle(Request $request, Closure $next)
    {
        $validation = $this->validateShop($request);
        if ($validation !== true) {
            return $validation;
        }

        return $this->response($request, $next);
    }

    /**
     * Checks we have a valid shop.
     *
     * @param \Illuminate\Http\Request $request
     *
     * @return bool|\Illuminate\Http\RedirectResponse
     */
    protected function validateShop(Request $request)
    {
        $shopDomain = ShopifyApp::sanitizeShopDomain(
            $request->filled('shop') ? $request->get('shop') : (new ShopSession())->getDomain()
        );
<<<<<<< HEAD
        $shop = ShopifyApp::shop($shopParam);
=======
        $shop = ShopifyApp::shop($shopDomain);
>>>>>>> 83581afa
        $session = new ShopSession($shop);

        // Check if shop has a session, also check the shops to ensure a match
        if (
            // Shop?
            $shop === null ||

            // Trashed shop?
            $shop->trashed() ||

            // Session valid?
            !$session->isValid() ||

            // Store loaded in session doesn't match whats incoming?
            ($shopDomain && $shopDomain !== $shop->shopify_domain) === true
        ) {
            ! config('shopify-app.debug')
                ?: logger(get_class() . '::validateShop failed for ' . $shopDomain . ' redirect to authenticate');

            // Either no shop session or shops do not match
            $session->forget();

            // Set the return-to path so we can redirect after successful authentication
            Session::put('return_to', $request->fullUrl());

            // if auth is successful a new new session will be generated
            /* @see \OhMyBrew\ShopifyApp\Traits\AuthControllerTrait::authenticate() */
<<<<<<< HEAD
            return Redirect::route('authenticate', ['shop' => $shopParam]);
=======
            return Redirect::route('authenticate', ['shop' => $shopDomain]);
>>>>>>> 83581afa
        }

        return true;
    }

    /**
     * Come back with a response.
     *
     * @param \Illuminate\Http\Request $request
     * @param \Closure                 $next
     *
     * @return mixed
     */
    protected function response(Request $request, Closure $next)
    {
        // Shop is OK, now check if ESDK is enabled and this is not a JSON/AJAX request...
        $response = $next($request);
        if (
            Config::get('shopify-app.esdk_enabled') &&
            ($request->ajax() || $request->expectsJson() || $request->isJson()) === false
        ) {
            if (($response instanceof BaseResponse) === false) {
                // Not an instance of a Symfony response, override
                $response = new Response($response);
            }

            // Attempt to modify headers applicable to ESDK (does not work in all cases)
            $response->headers->set('P3P', 'CP="Not used"');
            $response->headers->remove('X-Frame-Options');
        }

        return $response;
    }
}<|MERGE_RESOLUTION|>--- conflicted
+++ resolved
@@ -47,11 +47,7 @@
         $shopDomain = ShopifyApp::sanitizeShopDomain(
             $request->filled('shop') ? $request->get('shop') : (new ShopSession())->getDomain()
         );
-<<<<<<< HEAD
-        $shop = ShopifyApp::shop($shopParam);
-=======
         $shop = ShopifyApp::shop($shopDomain);
->>>>>>> 83581afa
         $session = new ShopSession($shop);
 
         // Check if shop has a session, also check the shops to ensure a match
@@ -79,11 +75,7 @@
 
             // if auth is successful a new new session will be generated
             /* @see \OhMyBrew\ShopifyApp\Traits\AuthControllerTrait::authenticate() */
-<<<<<<< HEAD
-            return Redirect::route('authenticate', ['shop' => $shopParam]);
-=======
             return Redirect::route('authenticate', ['shop' => $shopDomain]);
->>>>>>> 83581afa
         }
 
         return true;
