--- conflicted
+++ resolved
@@ -5,11 +5,6 @@
 use OhMyBrew\BasicShopifyAPI;
 use Illuminate\Auth\AuthManager;
 use Illuminate\Support\Facades\Session;
-<<<<<<< HEAD
-use Jenssegers\Agent\Agent;
-use OhMyBrew\ShopifyApp\Models\Shop;
-use stdClass;
-=======
 use OhMyBrew\ShopifyApp\Objects\Enums\AuthMode;
 use OhMyBrew\ShopifyApp\Traits\ConfigAccessible;
 use OhMyBrew\ShopifyApp\Objects\Values\AccessToken;
@@ -20,7 +15,6 @@
 use OhMyBrew\ShopifyApp\Contracts\Commands\Shop as IShopCommand;
 use OhMyBrew\ShopifyApp\Contracts\Objects\Values\ShopDomain as ShopDomainValue;
 use OhMyBrew\ShopifyApp\Contracts\Objects\Values\AccessToken as AccessTokenValue;
->>>>>>> d829215b
 
 /**
  * Responsible for handling session retreival and storage.
@@ -83,15 +77,7 @@
      *
      * @var BasicShopifyAPI
      */
-<<<<<<< HEAD
-    public function __construct($shop = null)
-    {
-        $this->setShop($shop);
-        $this->setCookiePolicy();
-    }
-=======
     protected $api;
->>>>>>> d829215b
 
     /**
      * Constructor for shop session class.
