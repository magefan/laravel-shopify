--- conflicted
+++ resolved
@@ -84,11 +84,7 @@
             <div class="container__form">
                 <form class="form-horizontal" method="POST" action="{{ route('authenticate') }}">
                     {{ csrf_field() }}
-<<<<<<< HEAD
-                    <input type="text" name="shop" id="shop" placeholder="example.myshopify.com" value="{{ isset($shopDomain) ? $shopDomain : '' }}">
-=======
                     <input type="text" name="shop" id="shop" placeholder="example.myshopify.com" value="{{ isset($shopDomain) ? $shopDomain : '' }}" autofocus="true">
->>>>>>> 868bb02a
                     <button type="submit">Submit</button>
                 </form>
             </div>
