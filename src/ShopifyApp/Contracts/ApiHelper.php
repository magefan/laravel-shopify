<?php

namespace Osiset\ShopifyApp\Contracts;

use GuzzleHttp\Exception\RequestException;
use Osiset\BasicShopifyAPI\BasicShopifyAPI;
use Osiset\BasicShopifyAPI\ResponseAccess;
use Osiset\BasicShopifyAPI\Session;
use Osiset\ShopifyApp\Objects\Enums\AuthMode;
use Osiset\ShopifyApp\Objects\Enums\ChargeType;
use Osiset\ShopifyApp\Objects\Transfers\PlanDetails;
use Osiset\ShopifyApp\Objects\Transfers\UsageChargeDetails;
use Osiset\ShopifyApp\Objects\Values\ChargeReference;

/**
 * Reprecents the API helper.
 */
interface ApiHelper
{
    /**
     * Create an API instance (without a context to a shop).
     *
     * @param Session $session The shop API session details.
     *
     * @return self
     */
    public function make(Session $session = null);

    /**
     * Set an existing API instance.
     *
     * @param BasicShopifyAPI $api The API instance.
     *
     * @return self
     */
    public function setApi(BasicShopifyAPI $api);

    /**
     * Get the existing instance.
     *
     * @return BasicShopifyAPI
     */
    public function getApi(): BasicShopifyAPI;

    /**
     * Build the authentication URL to Shopify.
     *
     * @param AuthMode $mode   The mode of authentication (offline or per-user).
     * @param string   $scopes The scopes for the authentication, comma-separated.
     *
     * @return string
     */
    public function buildAuthUrl(AuthMode $mode, string $scopes): string;

    /**
     * Determines if the request HMAC is verified.
     *
     * @param array $request The request parameters.
     *
     * @return bool
     */
    public function verifyRequest(array $request): bool;

    /**
     * Finish the process by getting the access details from the code.
     *
     * @param string $code The code from the request.
     *
     * @return ResponseAccess
     */
    public function getAccessData(string $code): ResponseAccess;

    /**
     * Get the script tags for the shop.
     *
     * @param array $params The params to set to the request.
     *
     * @throws RequestException
     *
     * @return ResponseAccess
     */
    public function getScriptTags(array $params = []): ResponseAccess;

    /**
     * Create a script tag for the shop.
     *
     * @param array $payload The data for the script tag creation.
     *
     * @throws RequestException
     *
     * @return ResponseAccess
     */
    public function createScriptTag(array $payload): ResponseAccess;

    /**
     * Delete a script.
     *
     * @param int $scriptTagId The script tag ID to delete.
     *
     * @return void
     */
    public function deleteScriptTag(int $scriptTagId);

    /**
     * Get the charge record.
     *
     * @param ChargeType      $chargeType The type of charge (plural).
     * @param ChargeReference $chargeRef  The charge ID.
     *
     * @throws RequestException
     *
     * @return ResponseAccess
     */
    public function getCharge(ChargeType $chargeType, ChargeReference $chargeRef): ResponseAccess;

    /**
     * Activate a charge.
     *
     * @param ChargeType      $chargeType The type of charge (plural).
     * @param ChargeReference $chargeRef  The charge ID.
     *
     * @throws RequestException
     *
     * @return ResponseAccess
     */
    public function activateCharge(ChargeType $chargeType, ChargeReference $chargeRef): ResponseAccess;

    /**
     * Create a charge.
     *
     * @param ChargeType  $chargeType The type of charge (plural).
     * @param PlanDetails $payload    The data for the charge creation.
     *
     * @return ResponseAccess
     */
    public function createCharge(ChargeType $chargeType, PlanDetails $payload): ResponseAccess;

    /**
     * Create a charge using GraphQL.
     *
     * @param PlanDetails $payload    The data for the charge creation.
     *
     * @return ResponseAccess
     */
    public function createChargeGraphQL(PlanDetails $payload): ResponseAccess;

    /**
     * Get webhooks for the shop.
     *
     * @param array $params The params to set to the request.
     *
     * @throws RequestException
     *
     * @return ResponseAccess
     */
    public function getWebhooks(array $params = []): ResponseAccess;

    /**
     * Create a webhook.
     *
     * @param array $payload The data for the webhook creation.
     *
     * @return ResponseAccess
     */
    public function createWebhook(array $payload): ResponseAccess;

    /**
     * Delete a webhook.
     *
     * @param string $webhookId The webhook ID to delete.
     *
     * @return ResponseAccess
     */
<<<<<<< HEAD
    public function deleteWebhook(string $webhookId): void;
=======
    public function deleteWebhook(string $webhookId): ResponseAccess;
>>>>>>> 982f00a5

    /**
     * Creates a usage charge for a recurring charge.
     *
     * @param UsageChargeDetails $payload The data for the usage charge creation.
     *
     * @return ResponseAccess|bool Array if success, bool for error.
     */
    public function createUsageCharge(UsageChargeDetails $payload);
}<|MERGE_RESOLUTION|>--- conflicted
+++ resolved
@@ -171,11 +171,7 @@
      *
      * @return ResponseAccess
      */
-<<<<<<< HEAD
-    public function deleteWebhook(string $webhookId): void;
-=======
     public function deleteWebhook(string $webhookId): ResponseAccess;
->>>>>>> 982f00a5
 
     /**
      * Creates a usage charge for a recurring charge.
