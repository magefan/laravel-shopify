<?php

namespace OhMyBrew\ShopifyApp\Test\Services;

use OhMyBrew\ShopifyApp\Objects\Enums\AuthMode;
use OhMyBrew\ShopifyApp\Services\ShopSession;
use OhMyBrew\ShopifyApp\Test\TestCase;

class ShopSessionTest extends TestCase
{
<<<<<<< HEAD
=======
    protected $shopSession;
    protected $model;

>>>>>>> d829215b
    public function setUp(): void
    {
        parent::setUp();

        $this->shopSession = $this->app->make(ShopSession::class);
    }

    public function testMakeLogsInShop(): void
    {
        // Create the shop
        $shop = factory($this->model)->create();

        // Test initial state
        $this->assertTrue($this->shopSession->guest());

        // Login the shop
        $this->shopSession->make($shop->getDomain());

        $this->assertFalse($this->shopSession->guest());
    }

    public function testAuthModeType(): void
    {
        // Default
        $this->assertTrue($this->shopSession->isType(AuthMode::OFFLINE()));

        // Change config
        $this->app['config']->set('shopify-app.api_grant_mode', AuthMode::PERUSER()->toNative());

        // Confirm
        $this->assertTrue($this->shopSession->isType(AuthMode::PERUSER()));
    }

    public function testGetToken(): void
    {
        // Create the shop and log them in
        $shop = factory($this->model)->create();
        $this->shopSession->make($shop->getDomain());

        // Offline token
        $this->assertFalse($this->shopSession->getToken(true)->isNull());
        $this->assertFalse($this->shopSession->getToken()->isNull());

        // Per user token
        $this->app['config']->set('shopify-app.api_grant_mode', AuthMode::PERUSER()->toNative());
        $this->assertTrue($this->shopSession->getToken(true)->isNull());
    }

    public function testSetAccessUser(): void
    {
        // Set the data from a fixture
        $this->shopSession->setAccess(
            json_decode(file_get_contents(__DIR__.'/../fixtures/access_token_grant.json'))
        );

        $this->assertTrue($this->shopSession->hasUser());
    }

    public function testSetAccessNormal(): void
    {
        // Create the shop and log them in
        $shop = factory($this->model)->create();
        $this->shopSession->make($shop->getDomain());

        // Set the data from a fixture
        $data = json_decode(file_get_contents(__DIR__.'/../fixtures/access_token.json'));
        $this->shopSession->setAccess($data);

        $this->assertEquals(
            $data->access_token,
            $this->shopSession->getToken(true)->toNative()
        );
    }

    public function testForget(): void
    {
        // Create the shop and log them in
        $shop = factory($this->model)->create();
        $this->shopSession->make($shop->getDomain());

        // Ensure we are logged in
        $this->assertFalse($this->shopSession->guest());

        // Logout
        $this->shopSession->forget();
        $this->assertTrue($this->shopSession->guest());
    }

    public function testIsValidCompare(): void
    {
        // Create the shops
        $shop = factory($this->model)->create();
        $shop2 = factory($this->model)->create();

        // Login the first shop
        $this->shopSession->make($shop->getDomain());

        // Itself should be valid
        $this->assertTrue($this->shopSession->isValid($shop));

        // Compare to another shop
        $this->assertFalse($this->shopSession->isValid($shop2));
    }

    public function testIsValidNoCompare(): void
    {
        // Create the shop
        $shop = factory($this->model)->create();

        // Itself should be valid
        $this->assertTrue($this->shopSession->isValid($shop));
    }

    public function testSameSiteCookie()
    {
        $incompatibleUserAgents = [
            'Mozilla/5.0 (Windows NT 10.0; Win64; x64) AppleWebKit/537.36 (KHTML, like Gecko) Chrome/60.0.3112.78 Safari/537.36',
            'Mozilla/5.0 (iPhone; CPU iPhone OS 12_0 like Mac OS X) AppleWebKit/605.1.15 (KHTML, like Gecko) GSA/87.0.279142407 Mobile/15E148 Safari/605.1',
            'Mozilla/5.0 (Macintosh; Intel Mac OS X 10_14_6) AppleWebKit/605.1.15 (KHTML, like Gecko) Version/12.1.2 Safari/605.1.15',
            'Mozilla/5.0 (Linux; U; Android 7.0; en-US; SM-G935F Build/NRD90M) AppleWebKit/534.30 (KHTML, like Gecko) Version/4.0 UCBrowser/11.3.8.976 U3/0.8.0 Mobile Safari/534.30',
            'UCWEB/2.0 (Java; U; MIDP-2.0; en-US; generic) U2/1.0.0 UCBrowser/9.5.0.449 U2/1.0.0 Mobile',
            'Mozilla/5.0 (iPod; CPU iPhone OS 12_0 like macOS) AppleWebKit/602.1.50 (KHTML, like Gecko) Version/12.0 Mobile/14A5335d Safari/602.1.50',
        ];

        $compatibleUserAgents = [
            'Mozilla/5.0 (X11; Linux x86_64) AppleWebKit/537.36 (KHTML, like Gecko) Chrome/80.0.3987.78 Safari/537.36',
            'Mozilla/5.0 (Macintosh; Intel Mac OS X 10_15_2) AppleWebKit/537.36 (KHTML, like Gecko) Chrome/79.0.3945.117 Safari/537.36',
            'Mozilla/5.0 (Macintosh; Intel Mac OS X 10.15; rv:72.0) Gecko/20100101 Firefox/72.0',
            'Mozilla/5.0 (Macintosh; Intel Mac OS X 10_15_2) AppleWebKit/605.1.15 (KHTML, like Gecko) Version/13.0.4 Safari/605.1.15',
            'Mozilla/5.0 (Linux; U; Android 9; zh-CN; Nokia X7 Build/PPR1.180610.011) AppleWebKit/537.36 (KHTML, like Gecko) Version/4.0 Chrome/57.0.2987.108 UCBrowser/12.15.0.1020 Mobile Safari/537.36',
            'Mozilla/5.0 (iPhone; CPU iPhone OS 13_0 like Mac OS X) AppleWebKit/602.1.38 (KHTML, like Gecko) Version/66.6 Mobile/14A5297c Safari/602.1',
            'Mozilla/5.0 (Linux; U; Android 7.1.2; en-US; GT-N5110 Build/NJH47F) AppleWebKit/537.36 (KHTML, like Gecko) Version/4.0 Chrome/57.0.2987.108 UCBrowser/12.14.0.1221 Mobile Safari/537.36',
            'Mozilla/5.0 (Linux; U; Android 9; zh-CN; Nokia X7 Build/PPR1.180610.011) AppleWebKit/537.36 (KHTML, like Gecko) Version/4.0 Chrome/57.0.2987.108 UCBrowser/12.14.0.1020 Mobile Safari/537.36',
            'UCWEB/2.0 (Java; U; MIDP-2.0; en-US; generic) U2/1.0.0 UCBrowser/12.15.0.449 U2/2.0.0 Mobile',
            'Mozilla/5.0 (X11; Linux x86_64; rv:52.0) Gecko/20100101 Firefox/52.0',
            'Mozilla/5.0 zgrab/0.x',
            'AWS Security Scanner',
            'Mozilla/5.0 (compatible; Baiduspider/2.0; +http://www.baidu.com/search/spider.html)',
        ];

        $badUserAgents = [
            'XXXX',
            null,
            '15.15.15',
            'firefox 1.0',
        ];

        // Set a shop
        $shop = factory(Shop::class)->create();

        foreach ($badUserAgents as $agent) {
            // reset sessions before each test
            config([
                'session.secure'    => false,
                'session.same_site' => null,
            ]);

            $_SERVER['HTTP_USER_AGENT'] = $agent;
            $response = $this->get('/');

            $this->assertEquals('none', $response->baseResponse->headers->getCookies()[0]->getSameSite());
            $this->assertTrue($response->baseResponse->headers->getCookies()[0]->isSecure());
        }

        foreach ($incompatibleUserAgents as $agent) {
            // reset sessions before each test
            config([
                'session.secure'    => false,
                'session.same_site' => null,
            ]);

            $_SERVER['HTTP_USER_AGENT'] = $agent;
            $response = $this->get('/');

            $this->assertNull($response->baseResponse->headers->getCookies()[0]->getSameSite());
            $this->assertFalse($response->baseResponse->headers->getCookies()[0]->isSecure());
        }

        foreach ($compatibleUserAgents as $agent) {
            // reset sessions before each test
            config([
                'session.secure'    => false,
                'session.same_site' => null,
            ]);

            $_SERVER['HTTP_USER_AGENT'] = $agent;
            $response = $this->get('/');

            $this->assertEquals('none', $response->baseResponse->headers->getCookies()[0]->getSameSite());
            $this->assertTrue($response->baseResponse->headers->getCookies()[0]->isSecure());
        }
    }
}<|MERGE_RESOLUTION|>--- conflicted
+++ resolved
@@ -8,12 +8,9 @@
 
 class ShopSessionTest extends TestCase
 {
-<<<<<<< HEAD
-=======
     protected $shopSession;
     protected $model;
 
->>>>>>> d829215b
     public function setUp(): void
     {
         parent::setUp();
@@ -126,84 +123,4 @@
         // Itself should be valid
         $this->assertTrue($this->shopSession->isValid($shop));
     }
-
-    public function testSameSiteCookie()
-    {
-        $incompatibleUserAgents = [
-            'Mozilla/5.0 (Windows NT 10.0; Win64; x64) AppleWebKit/537.36 (KHTML, like Gecko) Chrome/60.0.3112.78 Safari/537.36',
-            'Mozilla/5.0 (iPhone; CPU iPhone OS 12_0 like Mac OS X) AppleWebKit/605.1.15 (KHTML, like Gecko) GSA/87.0.279142407 Mobile/15E148 Safari/605.1',
-            'Mozilla/5.0 (Macintosh; Intel Mac OS X 10_14_6) AppleWebKit/605.1.15 (KHTML, like Gecko) Version/12.1.2 Safari/605.1.15',
-            'Mozilla/5.0 (Linux; U; Android 7.0; en-US; SM-G935F Build/NRD90M) AppleWebKit/534.30 (KHTML, like Gecko) Version/4.0 UCBrowser/11.3.8.976 U3/0.8.0 Mobile Safari/534.30',
-            'UCWEB/2.0 (Java; U; MIDP-2.0; en-US; generic) U2/1.0.0 UCBrowser/9.5.0.449 U2/1.0.0 Mobile',
-            'Mozilla/5.0 (iPod; CPU iPhone OS 12_0 like macOS) AppleWebKit/602.1.50 (KHTML, like Gecko) Version/12.0 Mobile/14A5335d Safari/602.1.50',
-        ];
-
-        $compatibleUserAgents = [
-            'Mozilla/5.0 (X11; Linux x86_64) AppleWebKit/537.36 (KHTML, like Gecko) Chrome/80.0.3987.78 Safari/537.36',
-            'Mozilla/5.0 (Macintosh; Intel Mac OS X 10_15_2) AppleWebKit/537.36 (KHTML, like Gecko) Chrome/79.0.3945.117 Safari/537.36',
-            'Mozilla/5.0 (Macintosh; Intel Mac OS X 10.15; rv:72.0) Gecko/20100101 Firefox/72.0',
-            'Mozilla/5.0 (Macintosh; Intel Mac OS X 10_15_2) AppleWebKit/605.1.15 (KHTML, like Gecko) Version/13.0.4 Safari/605.1.15',
-            'Mozilla/5.0 (Linux; U; Android 9; zh-CN; Nokia X7 Build/PPR1.180610.011) AppleWebKit/537.36 (KHTML, like Gecko) Version/4.0 Chrome/57.0.2987.108 UCBrowser/12.15.0.1020 Mobile Safari/537.36',
-            'Mozilla/5.0 (iPhone; CPU iPhone OS 13_0 like Mac OS X) AppleWebKit/602.1.38 (KHTML, like Gecko) Version/66.6 Mobile/14A5297c Safari/602.1',
-            'Mozilla/5.0 (Linux; U; Android 7.1.2; en-US; GT-N5110 Build/NJH47F) AppleWebKit/537.36 (KHTML, like Gecko) Version/4.0 Chrome/57.0.2987.108 UCBrowser/12.14.0.1221 Mobile Safari/537.36',
-            'Mozilla/5.0 (Linux; U; Android 9; zh-CN; Nokia X7 Build/PPR1.180610.011) AppleWebKit/537.36 (KHTML, like Gecko) Version/4.0 Chrome/57.0.2987.108 UCBrowser/12.14.0.1020 Mobile Safari/537.36',
-            'UCWEB/2.0 (Java; U; MIDP-2.0; en-US; generic) U2/1.0.0 UCBrowser/12.15.0.449 U2/2.0.0 Mobile',
-            'Mozilla/5.0 (X11; Linux x86_64; rv:52.0) Gecko/20100101 Firefox/52.0',
-            'Mozilla/5.0 zgrab/0.x',
-            'AWS Security Scanner',
-            'Mozilla/5.0 (compatible; Baiduspider/2.0; +http://www.baidu.com/search/spider.html)',
-        ];
-
-        $badUserAgents = [
-            'XXXX',
-            null,
-            '15.15.15',
-            'firefox 1.0',
-        ];
-
-        // Set a shop
-        $shop = factory(Shop::class)->create();
-
-        foreach ($badUserAgents as $agent) {
-            // reset sessions before each test
-            config([
-                'session.secure'    => false,
-                'session.same_site' => null,
-            ]);
-
-            $_SERVER['HTTP_USER_AGENT'] = $agent;
-            $response = $this->get('/');
-
-            $this->assertEquals('none', $response->baseResponse->headers->getCookies()[0]->getSameSite());
-            $this->assertTrue($response->baseResponse->headers->getCookies()[0]->isSecure());
-        }
-
-        foreach ($incompatibleUserAgents as $agent) {
-            // reset sessions before each test
-            config([
-                'session.secure'    => false,
-                'session.same_site' => null,
-            ]);
-
-            $_SERVER['HTTP_USER_AGENT'] = $agent;
-            $response = $this->get('/');
-
-            $this->assertNull($response->baseResponse->headers->getCookies()[0]->getSameSite());
-            $this->assertFalse($response->baseResponse->headers->getCookies()[0]->isSecure());
-        }
-
-        foreach ($compatibleUserAgents as $agent) {
-            // reset sessions before each test
-            config([
-                'session.secure'    => false,
-                'session.same_site' => null,
-            ]);
-
-            $_SERVER['HTTP_USER_AGENT'] = $agent;
-            $response = $this->get('/');
-
-            $this->assertEquals('none', $response->baseResponse->headers->getCookies()[0]->getSameSite());
-            $this->assertTrue($response->baseResponse->headers->getCookies()[0]->isSecure());
-        }
-    }
 }