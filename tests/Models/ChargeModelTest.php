--- conflicted
+++ resolved
@@ -225,12 +225,8 @@
     {
         $shop = factory(Shop::class)->create();
         $plan = factory(Plan::class)->states('type_recurring')->create();
+        $subsetActivatedOn = 4 * 30;
         /** @var Charge $charge */
-<<<<<<< HEAD
-        $charge1 = factory(Charge::class)->states('type_recurring')->create([
-            'activated_on'  => Carbon::today()->subDays(25 + random_int(1,10) * 30),
-=======
-        $subsetActivatedOn = 4 * 30;
         $charge1 = factory(Charge::class)->states('type_recurring')->create([
             'activated_on'  => Carbon::today()->subDays(25 + $subsetActivatedOn),
             'cancelled_on'  => Carbon::today()->subDay(1),
@@ -240,18 +236,13 @@
         ]);
         $charge2 = factory(Charge::class)->states('type_recurring')->create([
             'activated_on'  => Carbon::today()->subDays(5 + $subsetActivatedOn),
->>>>>>> 2244d2c2
             'cancelled_on'  => Carbon::today()->subDay(1),
             'status'        => 'cancelled',
             'shop_id'       => $shop->id,
             'plan_id'       => $plan->id
         ]);
         $chargeCancelBeforeNewPeriodBegins = factory(Charge::class)->states('type_recurring')->create([
-<<<<<<< HEAD
-            'activated_on'  => Carbon::today()->subDays(30 + random_int(1,10) * 30),
-=======
             'activated_on'  => Carbon::today()->subDays(30 + $subsetActivatedOn),
->>>>>>> 2244d2c2
             'cancelled_on'  => Carbon::today()->subDay(1),
             'status'        => 'cancelled',
             'shop_id'       => $shop->id,
@@ -259,11 +250,7 @@
         ]);
         /** @var Charge $charge */
         $chargeCancelWhenNewPeriodBegins = factory(Charge::class)->states('type_recurring')->create([
-<<<<<<< HEAD
-            'activated_on'  => Carbon::today()->subDays(30 + random_int(1,10) * 30),
-=======
             'activated_on'  => Carbon::today()->subDays(30 + $subsetActivatedOn),
->>>>>>> 2244d2c2
             'cancelled_on'  => Carbon::today(),
             'status'        => 'cancelled',
             'shop_id'       => $shop->id,
@@ -271,15 +258,10 @@
         ]);
 
         $this->assertEquals(5, $charge1->remainingDaysAfterCancel());
-<<<<<<< HEAD
-        $this->assertEquals(0, $chargeCancelBeforeNewPeriodBegins->remainingDaysAfterCancel());
-        $this->assertEquals(30, $chargeCancelWhenNewPeriodBegins->remainingDaysAfterCancel());
-=======
         $this->assertEquals(25, $charge2->remainingDaysAfterCancel());
         $this->assertEquals(0, $chargeCancelBeforeNewPeriodBegins->remainingDaysAfterCancel());
         $this->assertEquals(30, $chargeCancelWhenNewPeriodBegins->remainingDaysAfterCancel());
 
->>>>>>> 2244d2c2
     }
 
     public function testRetreieve()
