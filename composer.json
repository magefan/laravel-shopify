--- conflicted
+++ resolved
@@ -21,10 +21,7 @@
         "laravel/framework": "~5.8 | ^6.0",
         "ohmybrew/basic-shopify-api": "^6.0",
         "doctrine/dbal": "~2.5",
-<<<<<<< HEAD
-=======
         "funeralzone/valueobjects": "^0.4.5",
->>>>>>> d829215b
         "jenssegers/agent": "^2.6"
     },
     "require-dev": {
