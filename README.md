# Laravel Shopify App

![Tests](https://github.com/ohmybrew/laravel-shopify/workflows/Package%20Test/badge.svg?branch=structure-change)
[![Coverage](https://coveralls.io/repos/github/ohmybrew/laravel-shopify/badge.svg?branch=structure-change)](https://coveralls.io/github/ohmybrew/laravel-shopify?branch=structure-change)
[![License](https://poser.pugx.org/ohmybrew/laravel-shopify/license)](https://packagist.org/packages/ohmybrew/laravel-shopify)

<<<<<<< HEAD
**[2020-01-13] As a notice to all: I am currently refactoring the package in a branch to be more manageable. This package has grown exponentially beyond what I had expected and has become a little cumbersome to manage. The new structure will is simply a shuffle of existing code and minor refactors so future contributions, maintenance, and issues will be much easier to handle. I will try to handle the open issues currently in the queue and issue patch releases as I am doing this -- however I can not guarantee this as I am only one person. Please bare with me... thank you!**
=======
**Warning: You are viewing the master branch which is the next release of this package, see latest tag for [current](https://github.com/ohmybrew/laravel-shopify/tree/v10.3.1) version.**

**Note: The package has grown significantly, and with it has come challenges in maintaining. The goal of this branch is to seperate logic into bits, confirm to SOLID, CQR, DRY, etc. where applicable.**

**This rewrite introduces the use of using the user model provided by Laravel instead of its own shop model. Laravel's IoC will be used everywhere it can, and more logic moved into small services and action classes.**

**The current status of the rewrite is completed and most of the testing is completed. Currently doing real-world testing.**

----
>>>>>>> d829215b

A full-featured Laravel package for aiding in Shopify App development, similar to `shopify_app` for Rails. Works for Laravel 5.6+

![Screenshot](https://github.com/ohmybrew/laravel-shopify/raw/master/screenshot.png)
![Screenshot: Billable](https://github.com/ohmybrew/laravel-shopify/raw/master/screenshot-billable.png)

## Table of Contents

__*__ *Wiki pages*

- [Goals](#goals)
- [Documentation](#documentation)
- [Requirements](https://github.com/ohmybrew/laravel-shopify/wiki/Requirements)*
- [Installation](https://github.com/ohmybrew/laravel-shopify/wiki/Installation)*  *(New video guide to come soon)*
- [Route List](https://github.com/ohmybrew/laravel-shopify/wiki/Route-List)*
- [Usage](https://github.com/ohmybrew/laravel-shopify/wiki/Usage)*
- [Changelog](https://github.com/ohmybrew/laravel-shopify/wiki/Changelog)*
- [Roadmap](https://github.com/ohmybrew/laravel-shopify/wiki/Roadmap)*
- [Contributing Guide](https://github.com/ohmybrew/laravel-shopify/blob/master/CONTRIBUTING.md)
- [LICENSE](#license)

For more information, tutorials, etc., please view the project's [wiki](https://github.com/ohmybrew/laravel-shopify/wiki).

## Goals

- [x] Provide assistance in developing Shopify apps with Laravel
- [x] Integration with Shopify API (REST, async REST, GraphQL)
- [x] Authentication & installation for shops (both per-user and offline types)
- [x] Plan & billing integration for single, recurring, and usage-types
- [x] Tracking charges to a shop (recurring, single, usage, etc) with trial support
- [x] Auto install app webhooks and scripttags thorugh background jobs
- [x] Provide basic AppBridge views
- [x] Handles and processes incoming webhooks
- [x] Handles and verifies incoming app proxy requests
- [x] Namespacing abilities to run multiple apps on the same database

## Documentation

For full resources on this package, see the [wiki](https://github.com/ohmybrew/laravel-shopify/wiki).

For internal documentation, it is [available here](https://ohmybrew.com/laravel-shopify/) from phpDocumentor.

## Issue or request?

If you have found a bug or would like to request a feature for discussion, please use the `ISSUE_TEMPLATE` in this repo when creating your issue. Any issue submitted without this template will be closed.

## LICENSE

This project is released under the MIT [license](https://github.com/ohmybrew/laravel-shopify/blob/master/LICENSE).

## Misc

### Contributors

Contibutors are updated each release, pulled from Github API. See `CONTRIBUTORS.txt`.

### Special Note

I develop this package in my spare time, with a busy family/work life like many of you! So, I would like to thank everyone who's helped me out from submitting PRs, to assisting on issues, and plain using the package (I hope its useful). Cheers.<|MERGE_RESOLUTION|>--- conflicted
+++ resolved
@@ -4,9 +4,6 @@
 [![Coverage](https://coveralls.io/repos/github/ohmybrew/laravel-shopify/badge.svg?branch=structure-change)](https://coveralls.io/github/ohmybrew/laravel-shopify?branch=structure-change)
 [![License](https://poser.pugx.org/ohmybrew/laravel-shopify/license)](https://packagist.org/packages/ohmybrew/laravel-shopify)
 
-<<<<<<< HEAD
-**[2020-01-13] As a notice to all: I am currently refactoring the package in a branch to be more manageable. This package has grown exponentially beyond what I had expected and has become a little cumbersome to manage. The new structure will is simply a shuffle of existing code and minor refactors so future contributions, maintenance, and issues will be much easier to handle. I will try to handle the open issues currently in the queue and issue patch releases as I am doing this -- however I can not guarantee this as I am only one person. Please bare with me... thank you!**
-=======
 **Warning: You are viewing the master branch which is the next release of this package, see latest tag for [current](https://github.com/ohmybrew/laravel-shopify/tree/v10.3.1) version.**
 
 **Note: The package has grown significantly, and with it has come challenges in maintaining. The goal of this branch is to seperate logic into bits, confirm to SOLID, CQR, DRY, etc. where applicable.**
@@ -16,7 +13,6 @@
 **The current status of the rewrite is completed and most of the testing is completed. Currently doing real-world testing.**
 
 ----
->>>>>>> d829215b
 
 A full-featured Laravel package for aiding in Shopify App development, similar to `shopify_app` for Rails. Works for Laravel 5.6+
 
